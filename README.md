# googlecloud-pubsub-php-adapter

A Php class adapter for the [Goolge Cloud PubSub](https://github.com/googleapis/google-cloud-php-pubsub) package.

<<<<<<< HEAD
[![Author](http://img.shields.io/badge/author-missill-blue.svg?style=flat-square)](https://github.com/missill)
[![Software License](https://img.shields.io/badge/license-MIT-brightgreen.svg?style=flat-square)](LICENSE)
[![Minimum PHP Version](https://img.shields.io/badge/php-%3E%3D%207.1-8892BF.svg?style=flat-square)](https://www.php.net/manual/fr/migration71.new-features.php)

=======
![CI](https://github.com/twipi-group/googlecloud-pubsub-php-adapter/workflows/CI/badge.svg)
[![Minimum PHP Version](https://img.shields.io/badge/php-%3E%3D%207.1-8892BF.svg?style=flat)](https://www.php.net/manual/fr/migration71.new-features.php)
[![Software License](https://img.shields.io/badge/license-MIT-green.svg?style=flat)](LICENSE)
>>>>>>> 78ba4d07

## Installation

```bash
composer require twipi-group/googlecloud-pubsub-php-adapter
```

## Samples
<<<<<<< HEAD
#### Publish
=======
### Publish
>>>>>>> 78ba4d07
```php
use Google\Cloud\PubSub\PubSubClient;
use TwipiGroup\GoogleCloudPubSubPhpAdapter\GcPubSub;

$client = new PubSubClient([
    'projectId' => 'your-googlecloud-project-id',
]);

$pubsub = new GcPubSub($client);

$pubsub->publish('mychannel', 'test first');
$pubsub->publish('mychannel', json_encode(['test' => 'another']));
$pubsub->publish('mytopic', [
    'test' => [0, 1, 2]
]);
```
<<<<<<< HEAD
#### Consume
=======
### Consume
>>>>>>> 78ba4d07
```php
use Google\Cloud\PubSub\PubSubClient;
use TwipiGroup\GoogleCloudPubSubPhpAdapter\GcPubSub;

$client = new PubSubClient([
    'projectId' => 'your-googlecloud-project-id',
]);

$pubsub = new GcPubSub($client);

// case blocking call
$pubsub->subscribe('mychannel', function ($message) {
    var_dump($message);
});
// OR
$pubsub->subscribe('mysubscriber', function ($message) {
    var_dump($message);
}, 'mytopic');

// case non blocking call
$messages = $pubsub->consume('mychannel');
// OR
$messages = $pubsub->consume('mysubscriber', 'mytopic');

foreach ($messages as $message) {
    var_dump($message);
}
```
## Functions
### Uses
<<<<<<< HEAD
`function consume(string $subscriptionName, string $topicName = '')`
=======
`function createTopic(string $topicName): Topic`

This function creates a topic from **$topicName** and returns topic object.


`function getTopic(string $topicName): Topic`

This function returns an existing topic object from **$topicName** or create a new topic if **setAutoCreateTopic** is *true*.
If **setAutoCreateTopic** is *false*, an exception will be thrown.


`function deleteTopic(string $topicName): Topic`

This function deletes an existing topic from **$topicName** and returns topic object.


`function updateTopic($topicName, $properties): Topic`

This function updates an existing topic from **$topicName** and returns topic object.
Note that the topic's name and kms key name are immutable properties and may not be modified.
https://googleapis.github.io/google-cloud-php/#/docs/google-cloud/v0.131.0/pubsub/topic


`function getTopics(): array`

This function returns an array of existing topics objects.


`function deleteTopics(): array`

This function deletes all existing topics and returns array of topics name deleted.


`function createSubscription(string $subscriptionName, string $topicName = ''): Subscription`

This function creates a topic from **$subscriptionName** and returns subscription object.
If **setAutoCreateTopicFromSubscription** and **setAutoCreateTopic** are *true* and **$topicName** is *empty*, so a topic will be created from **$subscriptionName**.


`function getSubscription(string $subscriptionName, string $topicName = ''): Subscription`

This function returns an existing subscription object from **$subscriptionName** or create a new subscription if **setAutoCreateSubscription** is *true*.
If **setAutoCreateSubscription** is *false*, an exception will be thrown.
If **setAutoCreateTopicFromSubscription** and **setAutoCreateTopic** are *true* and **$topicName** is *empty*, so a topic will be created from **$subscriptionName**.
If **setAutoCreateTopicFromSubscription** or **setAutoCreateTopic** is *false* and **$topicName** is *empty*, an exception will be thrown.


`function deleteSubscription($subscriptionName): Subscription`

This function deletes an existing subscription from **$subscriptionName** and returns subscription object.


`function updateSubscription($subscriptionName, $properties): Subscription`

This function updates an existing subscription from **$subscriptionName** and returns subscription object.
Note that subscription name and topic are immutable properties and may not be modified.
https://googleapis.github.io/google-cloud-php/#/docs/google-cloud/v0.131.0/pubsub/subscription


`function getSubscriptions(): array`

This function returns an array of existing subscriptions objects.


`function consume(string $subscriptionName, string $topicName = ''): array`
>>>>>>> 78ba4d07

This function always return immediately after one pull. 
You just can change setMaxMessages for receiving x messages from this pull.
If **setAutoCreateTopic** and **setAutoCreateTopicFromSubscription** are *true*, and if **$topicName** is *empty*, it will auto create topic from subscription name if topic not already exists.
This function returns an array of messages.

<<<<<<< HEAD
`function subscribe(string $subscriptionName, callable $handler, string $topicName = '', $infiniteLoop = true)`
=======

`function subscribe(string $subscriptionName, callable $handler, string $topicName = '', $infiniteLoop = true): void`
>>>>>>> 78ba4d07

This function is an infinite loop by default thanks to *$infiniteLoop = true*.
* if **$infiniteLoop** is *true* :
    * if **setReturnImmediately** is *true* and **setDelay** > 1 second, the loop will sleep every one second between each pull
    * if **setReturnImmediately** is *true* and **setDelay** = 0 second, the loop will work everytime, this __**IS NOT  RECOMMENDED**__ because it adversely impacts the performance of the system.
    * if **setReturnImmediately** is *false*, (**RECOMMENDED**) the system waits (~90 seconds) until at least one message is available, and **setDelay** has no effect.
    

* if **$infiniteLoop** is *false* :
    * **setReturnImmediately** and **setDelay** has no impact because just one loop will be executed with only one pull.

<<<<<<< HEAD
=======

>>>>>>> 78ba4d07
#### Settings
```php
// set max messages number consuming by pull
$pubsub->setMaxMessages(2); // 100 by default

// set if return immediately after pull
<<<<<<< HEAD
$pubsub->setReturnImmediately(false); // true by default

// set delay in seconds to wait between each pull
// note: if ReturnImmediately is false, (RECOMMENDED) this option has no effect.
=======
$pubsub->setReturnImmediately(true); // false by default

// set delay in seconds to wait between each pull
// note: if ReturnImmediately is false, this option has no effect.
>>>>>>> 78ba4d07
$pubsub->setDelay(2); // 10 by default

// set a suffix for subscriptions
$pubsub->setTopicSuffix('mysubsriber_'); // empty by default

<<<<<<< HEAD
// set debug mode to display subscriber and pull messages directly to output
=======
// set debug mode to display pull messages directly to output
>>>>>>> 78ba4d07
$pubsub->setDebug(true); // false by default

// set if auto create topic when not existing
$pubsub->setAutoCreateTopic(false); // true by default

// set if auto create subscription when not existing
$pubsub->setAutoCreateSubscription(false); // true by default

// set if auto create topic from subscription name when consume messages with empty topic name
$pubsub->setAutoCreateTopicFromSubscription(false); // true by default
```

## Tests
```
<<<<<<< HEAD
vendor/bin/phpunit
```
## Contribution
You can contribute to this package by discovering bugs and opening issues.
=======
vendor/bin/phpunit Tests
```
## Contribution
You can contribute to this package by discovering bugs, opening issues or purpose new features.
>>>>>>> 78ba4d07

## Licence
This project is licensed under the terms of the MIT license. See License file for more information.<|MERGE_RESOLUTION|>--- conflicted
+++ resolved
@@ -2,16 +2,9 @@
 
 A Php class adapter for the [Goolge Cloud PubSub](https://github.com/googleapis/google-cloud-php-pubsub) package.
 
-<<<<<<< HEAD
-[![Author](http://img.shields.io/badge/author-missill-blue.svg?style=flat-square)](https://github.com/missill)
-[![Software License](https://img.shields.io/badge/license-MIT-brightgreen.svg?style=flat-square)](LICENSE)
-[![Minimum PHP Version](https://img.shields.io/badge/php-%3E%3D%207.1-8892BF.svg?style=flat-square)](https://www.php.net/manual/fr/migration71.new-features.php)
-
-=======
 ![CI](https://github.com/twipi-group/googlecloud-pubsub-php-adapter/workflows/CI/badge.svg)
 [![Minimum PHP Version](https://img.shields.io/badge/php-%3E%3D%207.1-8892BF.svg?style=flat)](https://www.php.net/manual/fr/migration71.new-features.php)
 [![Software License](https://img.shields.io/badge/license-MIT-green.svg?style=flat)](LICENSE)
->>>>>>> 78ba4d07
 
 ## Installation
 
@@ -20,11 +13,7 @@
 ```
 
 ## Samples
-<<<<<<< HEAD
-#### Publish
-=======
 ### Publish
->>>>>>> 78ba4d07
 ```php
 use Google\Cloud\PubSub\PubSubClient;
 use TwipiGroup\GoogleCloudPubSubPhpAdapter\GcPubSub;
@@ -41,11 +30,7 @@
     'test' => [0, 1, 2]
 ]);
 ```
-<<<<<<< HEAD
-#### Consume
-=======
 ### Consume
->>>>>>> 78ba4d07
 ```php
 use Google\Cloud\PubSub\PubSubClient;
 use TwipiGroup\GoogleCloudPubSubPhpAdapter\GcPubSub;
@@ -76,9 +61,6 @@
 ```
 ## Functions
 ### Uses
-<<<<<<< HEAD
-`function consume(string $subscriptionName, string $topicName = '')`
-=======
 `function createTopic(string $topicName): Topic`
 
 This function creates a topic from **$topicName** and returns topic object.
@@ -144,19 +126,14 @@
 
 
 `function consume(string $subscriptionName, string $topicName = ''): array`
->>>>>>> 78ba4d07
 
 This function always return immediately after one pull. 
 You just can change setMaxMessages for receiving x messages from this pull.
 If **setAutoCreateTopic** and **setAutoCreateTopicFromSubscription** are *true*, and if **$topicName** is *empty*, it will auto create topic from subscription name if topic not already exists.
 This function returns an array of messages.
 
-<<<<<<< HEAD
-`function subscribe(string $subscriptionName, callable $handler, string $topicName = '', $infiniteLoop = true)`
-=======
 
 `function subscribe(string $subscriptionName, callable $handler, string $topicName = '', $infiniteLoop = true): void`
->>>>>>> 78ba4d07
 
 This function is an infinite loop by default thanks to *$infiniteLoop = true*.
 * if **$infiniteLoop** is *true* :
@@ -168,37 +145,22 @@
 * if **$infiniteLoop** is *false* :
     * **setReturnImmediately** and **setDelay** has no impact because just one loop will be executed with only one pull.
 
-<<<<<<< HEAD
-=======
-
->>>>>>> 78ba4d07
 #### Settings
 ```php
 // set max messages number consuming by pull
 $pubsub->setMaxMessages(2); // 100 by default
 
 // set if return immediately after pull
-<<<<<<< HEAD
-$pubsub->setReturnImmediately(false); // true by default
-
-// set delay in seconds to wait between each pull
-// note: if ReturnImmediately is false, (RECOMMENDED) this option has no effect.
-=======
 $pubsub->setReturnImmediately(true); // false by default
 
 // set delay in seconds to wait between each pull
 // note: if ReturnImmediately is false, this option has no effect.
->>>>>>> 78ba4d07
 $pubsub->setDelay(2); // 10 by default
 
 // set a suffix for subscriptions
 $pubsub->setTopicSuffix('mysubsriber_'); // empty by default
 
-<<<<<<< HEAD
-// set debug mode to display subscriber and pull messages directly to output
-=======
 // set debug mode to display pull messages directly to output
->>>>>>> 78ba4d07
 $pubsub->setDebug(true); // false by default
 
 // set if auto create topic when not existing
@@ -213,17 +175,10 @@
 
 ## Tests
 ```
-<<<<<<< HEAD
-vendor/bin/phpunit
-```
-## Contribution
-You can contribute to this package by discovering bugs and opening issues.
-=======
 vendor/bin/phpunit Tests
 ```
 ## Contribution
 You can contribute to this package by discovering bugs, opening issues or purpose new features.
->>>>>>> 78ba4d07
 
 ## Licence
 This project is licensed under the terms of the MIT license. See License file for more information.